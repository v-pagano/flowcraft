--- conflicted
+++ resolved
@@ -16,11 +16,7 @@
     import generator.components.annotation as annotation
     import generator.components.assembly_processing as ap
     import generator.components.downloads as downloads
-<<<<<<< HEAD
-    import generator.components.mapping as map
-=======
     import generator.components.mapping as mapping
->>>>>>> 315b5b21
     import generator.components.distance_estimation as distest
     import generator.components.metagenomics as meta
     import generator.components.patlas_mapping as mapping_patlas
@@ -39,11 +35,7 @@
     import flowcraft.generator.components.annotation as annotation
     import flowcraft.generator.components.assembly_processing as ap
     import flowcraft.generator.components.downloads as downloads
-<<<<<<< HEAD
-    import flowcraft.generator.components.mapping as map
-=======
     import flowcraft.generator.components.mapping as mapping
->>>>>>> 315b5b21
     import flowcraft.generator.components.distance_estimation as distest
     import flowcraft.generator.components.mlst as mlst
     import flowcraft.generator.components.metagenomics as meta
@@ -61,11 +53,7 @@
 process_map = {
         "abricate": annotation.Abricate,
         "assembly_mapping": ap.AssemblyMapping,
-<<<<<<< HEAD
-        "bowtie": map.Bowtie,
-=======
         "bowtie": mapping.Bowtie,
->>>>>>> 315b5b21
         "card_rgi": annotation.CardRgi,
         "check_coverage": readsqc.CheckCoverage,
         "chewbbaca": mlst.Chewbbaca,
