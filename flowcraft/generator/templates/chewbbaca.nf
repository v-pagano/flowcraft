if ( !params.schemaPath{{ param_id }} ){
    exit 1, "'schemaPath{{ param_id }}' parameter missing"
}
if ( params.chewbbacaTraining{{ param_id }}){
    if (!file(params.chewbbacaTraining{{ param_id }}).exists()) {
        exit 1, "'chewbbacaTraining{{ param_id }}' file was not found: '${params.chewbbacaTraining{{ param_id }}}'"
    }
}
if ( params.schemaSelectedLoci{{ param_id }}){
    if (!file(params.schemaSelectedLoci{{ param_id }}).exists()) {
        exit 1, "'schemaSelectedLoci{{ param_id }}' file was not found: '${params.schemaSelectedLoci{{ param_id }}}'"
    }
}
if ( params.schemaCore{{ param_id }}){
    if (!file(params.schemaCore{{ param_id }}).exists()) {
        exit 1, \"'schemaCore{{ param_id }}' file was not found: '${params.schemaCore{{ param_id }}}'"
    }
}

IN_schema_{{ pid }} = Channel.fromPath(params.schemaPath{{ param_id }})


if (params.chewbbacaJson{{ param_id }} == true){
    jsonOpt = "--json"
} else {
    jsonOpt = ""
}

if (params.chewbbacaTraining{{ param_id }}){
    training = "--ptf ${params.chewbbacaTraining{{ param_id }}}"
} else {
    training = ""
}

// If chewbbaca is executed in batch mode, wait for all assembly files
// to be collected on the input channel, and only then execute chewbbaca
// providing all samples simultaneously
if (params.chewbbacaBatch{{ param_id }}) {
    process chewbbaca_batch_{{ pid }} {

        {% include "post.txt" ignore missing %}
        maxForks 1
        scratch false
        if (params.chewbbacaQueue{{ param_id }} != null) {
            queue "${params.chewbbacaQueue}"
        }
        publishDir "results/chewbbaca_alleleCall_{{ pid }}/", mode: "copy"

        input:
        file assembly from {{ input_channel }}.map{ it[1] }.collect()
        each file(schema) from IN_schema_{{ pid }}

        output:
        file 'chew_results*'
        file 'cgMLST.tsv' optional true into chewbbacaProfile_{{ pid }}
        {% with task_name="chewbbaca", sample_id="val('single')" %}
        {%- include "compiler_channels.txt" ignore missing -%}
        {% endwith %}

        script:
        """
        {
            set -x
            if [ -d "$schema/temp" ];
            then
                rm -r $schema/temp
            fi

            if [ "$params.schemaSelectedLoci" = "null" ];
            then
                inputGenomes=$schema
            else
                inputGenomes=${params.schemaSelectedLoci{{ param_id }}}
            fi

            echo $assembly | tr " " "\n" >> input_file.txt
            chewBBACA.py AlleleCall -i input_file.txt -g \$inputGenomes -o chew_results $jsonOpt --cpu $task.cpus $training
            if [ "$jsonOpt" = "--json" ]; then
<<<<<<< HEAD
                merge_json.py ${params.schemaCore} chew_results/*/results*
=======
                merge_json.py ${params.schemaCore{{ param_id }}} chew_results_*/*/results*
>>>>>>> 74e36980
            else
                cp chew_results*/*/results_alleles.tsv cgMLST.tsv
            fi
        } || {
            echo fail > .status
        }
        """
    }

} else {
    process chewbbaca_{{ pid }} {

        // Send POST request to platform
        {% include "post.txt" ignore missing %}

        maxForks 1
        tag { sample_id }
        scratch true
        if (params.chewbbacaQueue{{ param_id }} != null) {
            queue "${params.chewbbacaQueue}"
        }
        publishDir "results/chewbbaca_alleleCall_{{ pid }}/", mode: "copy"

        input:
        set sample_id, file(assembly) from {{ input_channel }}
        each file(schema) from IN_schema_{{ pid }}

        output:
        file 'chew_results*'
        file '*_cgMLST.tsv' optional true into chewbbacaProfile_{{ pid }}
        {% with task_name="chewbbaca" %}
        {%- include "compiler_channels.txt" ignore missing -%}
        {% endwith %}

        script:
        """
        {
            set -x
            if [ -d "$schema/temp" ];
            then
                rm -r $schema/temp
            fi

            if [ "$params.schemaSelectedLoci" = "null" ];
            then
                inputGenomes=$schema
            else
                inputGenomes=${params.schemaSelectedLoci{{ param_id }}}
            fi

            echo $assembly >> input_file.txt
            chewBBACA.py AlleleCall -i input_file.txt -g \$inputGenomes -o chew_results_${sample_id} $jsonOpt --cpu $task.cpus $training --fc
            if [ "$jsonOpt" = "--json" ]; then
                merge_json.py ${params.schemaCore{{ param_id }}} chew_results_*/*/results*
            else
                mv chew_results_*/*/results_alleles.tsv ${sample_id}_cgMLST.tsv
            fi
        } || {
            echo fail > .status
        }
        """
    }
}


process chewbbacaExtractMLST_{{ pid }} {

    publishDir "results/chewbbaca_{{ pid }}/", mode: "copy", overwrite: true

    input:
    file profiles from chewbbacaProfile_{{ pid }}.collect()

    output:
    file "results/cgMLST.tsv"

    """
    head -n1 ${profiles[0]} > chewbbaca_profiles.tsv
    awk 'FNR == 2' $profiles >> chewbbaca_profiles.tsv
    chewBBACA.py ExtractCgMLST -i chewbbaca_profiles.tsv -o results -p $params.chewbbacaProfilePercentage
    """

}<|MERGE_RESOLUTION|>--- conflicted
+++ resolved
@@ -76,11 +76,7 @@
             echo $assembly | tr " " "\n" >> input_file.txt
             chewBBACA.py AlleleCall -i input_file.txt -g \$inputGenomes -o chew_results $jsonOpt --cpu $task.cpus $training
             if [ "$jsonOpt" = "--json" ]; then
-<<<<<<< HEAD
-                merge_json.py ${params.schemaCore} chew_results/*/results*
-=======
-                merge_json.py ${params.schemaCore{{ param_id }}} chew_results_*/*/results*
->>>>>>> 74e36980
+                merge_json.py ${params.schemaCore{{ param_id }}} chew_results/*/results*
             else
                 cp chew_results*/*/results_alleles.tsv cgMLST.tsv
             fi
