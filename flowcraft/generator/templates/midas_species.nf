--- conflicted
+++ resolved
@@ -1,10 +1,7 @@
-<<<<<<< HEAD
-=======
 if (params.midasDB{{ param_id }} == null){
     exit 1, "The path to the midas database must be provided with the 'midasDB{{ param_id }}' option."
 }
 
->>>>>>> f236fe2e
 IN_midas_DB_{{ pid }} = Channel.value(params.midasDB{{ param_id }})
 
 process midas_species_{{ pid }} {
