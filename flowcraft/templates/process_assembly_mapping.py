--- conflicted
+++ resolved
@@ -417,11 +417,7 @@
         json_dic = {
             "plotData": [{
                 "sample": sample_id,
-<<<<<<< HEAD
                 "data": {"sparkline": total_assembled_bp,
-=======
-                "data:": {"sparkline": total_assembled_bp,
->>>>>>> f236fe2e
                           "coverageDist": [x["cov"] for x in coverage_info.values()]
                 }
             }]
