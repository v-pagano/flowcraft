#!/usr/bin/env python3

"""
Purpose
-------

This module is intended to provide a summary report for a given assembly
in Fasta format.

Expected input
--------------

The following variables are expected whether using NextFlow or the
:py:func:`main` executor.

- ``sample_id`` : Sample Identification string.
    - e.g.: ``'SampleA'``
- ``assembly`` : Path to assembly file in Fasta format.
    - e.g.: ``'assembly.fasta'``

Generated output
----------------

- ``${sample_id}_assembly_report.csv`` : CSV with summary information of the \
    assembly.
    - e.g.: ``'SampleA_assembly_report.csv'``

Code documentation
------------------

"""

__version__ = "1.0.1"
__build__ = "16012018"
__template__ = "assembly_report-nf"

import os
import re
import json
import traceback
import subprocess

from collections import OrderedDict
from subprocess import PIPE

from flowcraft_utils.flowcraft_base import get_logger, MainWrapper

logger = get_logger(__file__)


def __get_version_pilon():

    pilon_path = "/NGStools/pilon-1.22.jar"

    try:

        cli = ["java", "-jar", pilon_path , "--version"]
        p = subprocess.Popen(cli, stdout=PIPE, stderr=PIPE)
        stdout, _ = p.communicate()

        version = stdout.split()[2].decode("utf8")

    except Exception as e:
        logger.debug(e)
        version = "undefined"

    return {
        "program": "Pilon",
        "version": version,
    }


if __file__.endswith(".command.sh"):
    SAMPLE_ID = '$sample_id'
    ASSEMBLY_FILE = '$assembly'
    COVERAGE_BP_FILE = '$coverage_bp'
    logger.debug("Running {} with parameters:".format(
        os.path.basename(__file__)))
    logger.debug("SAMPLE_ID: {}".format(SAMPLE_ID))
    logger.debug("ASSEMBLY_FILE: {}".format(ASSEMBLY_FILE))
    logger.debug("COVERAGE_BP_FILE: {}".format(COVERAGE_BP_FILE))


class Assembly:
    """Class that parses and filters an assembly file in Fasta format.

    This class parses an assembly file, collects a number
    of summary statistics and metadata from the contigs and reports.

    Parameters
    ----------
    assembly_file : str
        Path to assembly file.
    sample_id : str
        Name of the sample for the current assembly.
    """

    def __init__(self, assembly_file, sample_id):

        self.summary_info = OrderedDict([
            ("ncontigs", 0),
            ("avg_contig_size", []),
            ("n50", 0),
            ("total_len", 0),
            ("avg_gc", []),
            ("missing_data", 0)
        ])
        """
        OrderedDict: Initialize summary information dictionary. Contains keys:

            - ``ncontigs``: Number of contigs
            - ``avg_contig_size``: Average size of contigs
            - ``n50``: N50 metric
            - ``total_len``: Total assembly length
            - ``avg_gc``: Average GC proportion
            - ``missing_data``: Count of missing data characters
        """

        self.contigs = OrderedDict()
        """
        OrderedDict: Object that maps the contig headers to the corresponding
        sequence
        """

        self.contig_coverage = OrderedDict()
        """
        OrderedDict: Object that maps the contig headers to the corresponding
        list of per-base coverage
        """

        self.sample = sample_id
        """
        str: Sample id
        """

        self.contig_boundaries = {}
        """
        dict: Maps the boundaries of each contig in the genome
        """

        self._parse_assembly(assembly_file)

    def _parse_assembly(self, assembly_file):
        """Parse an assembly file in fasta format.

        This is a Fasta parsing method that populates the
        :py:attr:`Assembly.contigs` attribute with data for each contig in the
         assembly.

        Parameters
        ----------
        assembly_file : str
            Path to the assembly fasta file.

        """

        with open(assembly_file) as fh:

            header = None
            logger.debug("Starting iteration of assembly file: {}".format(
                assembly_file))

            for line in fh:

                # Skip empty lines
                if not line.strip():
                    continue

                if line.startswith(">"):
                    # Add contig header to contig dictionary
                    header = line[1:].strip()
                    self.contigs[header] = []

                else:
                    # Add sequence string for the current contig
                    self.contigs[header].append(line.strip())

            # After populating the contigs dictionary, convert the values
            # list into a string sequence
            self.contigs = OrderedDict(
                (header, "".join(seq)) for header, seq in self.contigs.items())

    @staticmethod
    def _get_contig_id(contig_str):
        """Tries to retrieve contig id. Returns the original string if it
        is unable to retrieve the id.

        Parameters
        ----------
        contig_str : str
            Full contig string (fasta header)

        Returns
        -------
        str
            Contig id
        """

        contig_id = contig_str

        try:
            contig_id = re.search(".*NODE_([0-9]*)_.*", contig_str).group(1)
        except AttributeError:
            pass

        try:
            contig_id = re.search(".*Contig_([0-9]*)_.*", contig_str).group(1)
        except AttributeError:
            pass

        return contig_id

    def get_summary_stats(self, output_csv=None):
        """Generates a CSV report with summary statistics about the assembly

        The calculated statistics are:

            - Number of contigs
            - Average contig size
            - N50
            - Total assembly length
            - Average GC content
            - Amount of missing data

        Parameters
        ----------
        output_csv: str
            Name of the output CSV file.
        """

        contig_size_list = []

        self.summary_info["ncontigs"] = len(self.contigs)

        for contig_id, sequence in self.contigs.items():

            logger.debug("Processing contig: {}".format(contig_id))

            # Get contig sequence size
            contig_len = len(sequence)

            # Add size for average contig size
            contig_size_list.append(contig_len)

            # Add to total assembly length
            self.summary_info["total_len"] += contig_len

            # Add to average gc
            self.summary_info["avg_gc"].append(
                sum(map(sequence.count, ["G", "C"])) / contig_len
            )

            # Add to missing data
            self.summary_info["missing_data"] += sequence.count("N")

        # Get average contig size
        logger.debug("Getting average contig size")
        self.summary_info["avg_contig_size"] = \
            sum(contig_size_list) / len(contig_size_list)

        # Get average gc content
        logger.debug("Getting average GC content")
        self.summary_info["avg_gc"] = \
            sum(self.summary_info["avg_gc"]) / len(self.summary_info["avg_gc"])

        # Get N50
        logger.debug("Getting N50")
        cum_size = 0
        for l in sorted(contig_size_list, reverse=True):
            cum_size += l
            if cum_size >= self.summary_info["total_len"] / 2:
                self.summary_info["n50"] = l
                break

        if output_csv:
            logger.debug("Writing report to csv")
            # Write summary info to CSV
            with open(output_csv, "w") as fh:
                summary_line = "{}, {}\\n".format(
                    self.sample, ",".join(
                        [str(x) for x in self.summary_info.values()]))
                fh.write(summary_line)

    def _get_window_labels(self, window):
        """Returns the mapping between sliding window points and their contigs,
        and the x-axis position of contig

        Parameters
        ----------
        window : int
            Size of the window.

        Returns
        -------
        xbars : list
            The x-axis position of the ending for each contig.

        """

        # Get summary stats, if they have not yet been triggered
        if not self.summary_info:
            self.get_summary_stats()

        # Get contig boundary positon
        c = 0
        xbars = []
        for contig, seq in self.contigs.items():
            contig_id = self._get_contig_id(contig)
            self.contig_boundaries[contig_id] = [c, c + len(seq)]
            c += len(seq)
            xbars.append(
                {
                    "contig": contig_id,
                    "pos": c,
                }
            )

        return xbars

    @staticmethod
    def _gc_prop(s, length):
        """Get proportion of GC from a string

        Parameters
        ----------
        s : str
            Arbitrary string

        Returns
        -------
        x : float
            GC proportion.
        """

        gc = sum(map(s.count, ["c", "g"]))

        return gc / length

    def get_gc_sliding(self, window=500):
        """Calculates a sliding window of the GC content for the assembly


        Returns
        -------
        gc_res : list
            List of GC proportion floats for each data point in the sliding
            window
        xbars : list
            List of the ending position of each contig in the genome

        """

        gc_res = []

        # Get contigID for each window position
        xbars = self._get_window_labels(window)

        # Get complete sequence to calculate sliding window values
        complete_seq = "".join(self.contigs.values()).lower()

        for i in range(0, len(complete_seq), window):

            seq_window = complete_seq[i:i + window]

            # Get GC proportion
            gc_res.append(round(self._gc_prop(seq_window, len(seq_window)), 2))

        plot_data = {
            "data": gc_res,
            "window": window,
            "xbars": xbars
        }

        return plot_data

    def _get_coverage_from_file(self, coverage_file):
        """

        Parameters
        ----------
        coverage_file

        Returns
        -------

        """

        with open(coverage_file) as fh:

            for line in fh:

                fields = line.strip().split()

                # Get header
                header = fields[0]
                coverage = int(fields[2])

                if header not in self.contig_coverage:
                    self.contig_coverage[header] = [coverage]
                else:
                    self.contig_coverage[header].append(coverage)

    def get_coverage_sliding(self, coverage_file, window=500):
        """

        Parameters
        ----------
        coverage_file : str
            Path to file containing the coverage info at the per-base level
            (as generated by samtools depth)
        window : int
            Size of sliding window

        Returns
        -------

        """

        if not self.contig_coverage:
            self._get_coverage_from_file(coverage_file)

        # Get contigID for each window position
        xbars = self._get_window_labels(window)

        # Stores the coverage results
        cov_res = []

        # Make flat list of coverage values across genome
        complete_cov = [x for y in self.contig_coverage.values() for x in y]

        for i in range(0, len(complete_cov), window):
            # Get coverage values for current window
            cov_window = complete_cov[i:i + window]
            # Get mean coverage
            cov_res.append(int(sum(cov_window) / len(cov_window)))

        plot_data = {
            "data": cov_res,
            "window": window,
            "xbars": xbars
        }

        return plot_data


@MainWrapper
def main(sample_id, assembly_file, coverage_bp_file=None):
    """Main executor of the assembly_report template.

    Parameters
    ----------
    sample_id : str
        Sample Identification string.
    assembly_file : str
        Path to assembly file in Fasta format.

    """

    logger.info("Starting assembly report")
    assembly_obj = Assembly(assembly_file, sample_id)

    logger.info("Retrieving summary statistics for assembly")
    assembly_obj.get_summary_stats("{}_assembly_report.csv".format(sample_id))

    size_dist = [len(x) for x in assembly_obj.contigs.values()]
    json_dic = {
        "tableRow": [{
            "sample": sample_id,
            "data": [
                {"header": "Contigs",
                 "value": assembly_obj.summary_info["ncontigs"],
                 "table": "assembly",
                 "columnBar": True},
                {"header": "Assembled BP",
                 "value": assembly_obj.summary_info["total_len"],
                 "table": "assembly",
                 "columnBar": True},
            ]
        }],
        "plotData": [{
            "sample": sample_id,
            "data": {
                "size_dist": size_dist
            }
        }]
    }

    if coverage_bp_file:
        try:
            gc_sliding_data = assembly_obj.get_gc_sliding()
            cov_sliding_data = \
                assembly_obj.get_coverage_sliding(coverage_bp_file)

            # Get total basepairs based on the individual coverage of each
            # contig bp
            total_bp = sum(
                [sum(x) for x in assembly_obj.contig_coverage.values()]
            )

            # Add data to json report
<<<<<<< HEAD
            json_dic["plotData"][0]["data"]["gcSliding"] = gc_sliding_data
            json_dic["plotData"][0]["data"]["covSliding"] = cov_sliding_data
=======
            json_dic["plotData"][0]["data"]["gcSliding"] = \
                [gc_sliding_data, gc_label, gc_xbars]
            json_dic["plotData"][0]["data"]["covSliding"] = \
                [cov_sliding_data, cov_label, cov_xbars]
>>>>>>> f236fe2e
            json_dic["plotData"][0]["data"]["sparkline"] = total_bp

        except:
            logger.error("Unexpected error creating sliding window data:\\n"
                         "{}".format(traceback.format_exc()))

    # Write json report
    with open(".report.json", "w") as json_report:

        json_report.write(json.dumps(json_dic, separators=(",", ":")))

    with open(".status", "w") as status_fh:
        status_fh.write("pass")


if __name__ == '__main__':

    main(SAMPLE_ID, ASSEMBLY_FILE, COVERAGE_BP_FILE)
<|MERGE_RESOLUTION|>--- conflicted
+++ resolved
@@ -294,6 +294,8 @@
         -------
         xbars : list
             The x-axis position of the ending for each contig.
+        labels : list
+            The x-axis labels for each data point in the sliding window
 
         """
 
@@ -311,11 +313,21 @@
             xbars.append(
                 {
                     "contig": contig_id,
-                    "pos": c,
+                    "position": c / window,
+                    "absPosition": c,
+                    "window": window
                 }
             )
 
-        return xbars
+        # Get label contig for each window
+        labels = []
+        for i in range(0, self.summary_info["total_len"], window):
+            for contig, rg in self.contig_boundaries.items():
+                if rg[0] <= i < rg[1]:
+                    labels.append("{}_{}".format(contig, i))
+                    break
+
+        return labels, xbars
 
     @staticmethod
     def _gc_prop(s, length):
@@ -345,6 +357,8 @@
         gc_res : list
             List of GC proportion floats for each data point in the sliding
             window
+        labels: list
+            List of labels for each data point
         xbars : list
             List of the ending position of each contig in the genome
 
@@ -498,15 +512,8 @@
             )
 
             # Add data to json report
-<<<<<<< HEAD
             json_dic["plotData"][0]["data"]["gcSliding"] = gc_sliding_data
             json_dic["plotData"][0]["data"]["covSliding"] = cov_sliding_data
-=======
-            json_dic["plotData"][0]["data"]["gcSliding"] = \
-                [gc_sliding_data, gc_label, gc_xbars]
-            json_dic["plotData"][0]["data"]["covSliding"] = \
-                [cov_sliding_data, cov_label, cov_xbars]
->>>>>>> f236fe2e
             json_dic["plotData"][0]["data"]["sparkline"] = total_bp
 
         except:
