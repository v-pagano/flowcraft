--- conflicted
+++ resolved
@@ -426,17 +426,10 @@
             pipeline_string = pipeline_string[:-1]
 
         to_search = " {} "
-<<<<<<< HEAD
         to_replace = " {}={} "
-=======
-        to_replace = " {}={{'pid':'{}'}} "
->>>>>>> 5ea29191
 
         # Replace only names by names + process ids
         for key, val in self.process_to_id.items():
-
-            print(key, val)
-
             # Case only one process in the pipeline
             pipeline_string = pipeline_string\
                 .replace(to_search.format(key),
